{
 "cells": [
  {
   "cell_type": "markdown",
   "id": "efa50fa6",
   "metadata": {},
   "source": [
    "# Process all realtime JSON files"
   ]
  },
  {
   "cell_type": "markdown",
   "id": "18dbb836",
   "metadata": {},
   "source": [
    "This notebook parses all GTFS realtime JSON files in `data/raw` and writes processed Parquet files to `data/processed/rt`. Existing files will be overwritten."
   ]
  },
  {
   "cell_type": "code",
   "execution_count": 7,
   "id": "debe35bb",
   "metadata": {},
   "outputs": [],
   "source": [
    "from pathlib import Path\n",
    "from datetime import datetime\n",
    "import pandas as pd\n",
    "from metro_disruptions_intelligence.etl.ingest_rt import ingest_all_rt, union_all_feeds"
   ]
  },
  {
   "cell_type": "code",
<<<<<<< HEAD
   "execution_count": null,
   "id": "252e9c93",
   "metadata": {},
   "outputs": [],
   "source": [
    "project_root = Path.cwd()\n",
    "if not (project_root / 'data').exists():\n",
    "    project_root = project_root.parent"
   ]
  },
  {
   "cell_type": "code",
   "execution_count": 2,
=======
   "execution_count": 8,
>>>>>>> 15f6054a
   "id": "0acca8f7",
   "metadata": {},
   "outputs": [],
   "source": [
    "raw_root = project_root / 'data' / 'raw'\n",
    "processed_root = project_root / 'data' / 'processed' / 'rt'\n",
    "processed_root.mkdir(parents=True, exist_ok=True)"
   ]
  },
  {
   "cell_type": "code",
<<<<<<< HEAD
   "execution_count": null,
   "id": "396d798b",
=======
   "execution_count": 9,
>>>>>>> 15f6054a
   "metadata": {},
   "outputs": [],
   "source": [
    "start_time = datetime(2025, 1, 4)\n",
    "end_time = datetime(2025, 3, 31, 23, 59)"
   ]
  },
  {
   "cell_type": "code",
<<<<<<< HEAD
   "execution_count": 3,
=======
   "execution_count": 10,
>>>>>>> 15f6054a
   "id": "248c4099",
   "metadata": {},
   "outputs": [],
   "source": [
    "ingest_all_rt(raw_root, processed_root, start_time=start_time, end_time=end_time)"
   ]
  },
  {
   "cell_type": "code",
   "execution_count": 11,
   "id": "557d1aa4",
   "metadata": {},
   "outputs": [
    {
     "data": {
      "text/plain": [
       "WindowsPath('data/processed/station_event.parquet')"
      ]
     },
     "execution_count": 11,
     "metadata": {},
     "output_type": "execute_result"
    }
   ],
   "source": [
<<<<<<< HEAD
    "ingest_all_rt(raw_root, processed_root, start_time=start_time, end_time=end_time)\n",
=======
>>>>>>> 15f6054a
    "# optional: combine all feeds\n",
    "union_all_feeds(processed_root, processed_root.parent / \"station_event.parquet\")"
   ]
  },
  {
   "cell_type": "code",
   "execution_count": null,
<<<<<<< HEAD
   "id": "fbd12067",
   "metadata": {},
   "outputs": [],
   "source": [
    "unified_df = pd.read_parquet(processed_root.parent / 'station_event.parquet')\n",
    "unified_df.head()"
   ]
=======
   "id": "25ba3dda",
   "metadata": {},
   "outputs": [],
   "source": []
>>>>>>> 15f6054a
  }
 ],
 "metadata": {
  "kernelspec": {
   "display_name": "mdi_env",
   "language": "python",
   "name": "python3"
  },
  "language_info": {
   "codemirror_mode": {
    "name": "ipython",
    "version": 3
   },
   "file_extension": ".py",
   "mimetype": "text/x-python",
   "name": "python",
   "nbconvert_exporter": "python",
   "pygments_lexer": "ipython3",
   "version": "3.10.17"
  }
 },
 "nbformat": 4,
 "nbformat_minor": 5
}<|MERGE_RESOLUTION|>--- conflicted
+++ resolved
@@ -31,7 +31,6 @@
   },
   {
    "cell_type": "code",
-<<<<<<< HEAD
    "execution_count": null,
    "id": "252e9c93",
    "metadata": {},
@@ -44,10 +43,7 @@
   },
   {
    "cell_type": "code",
-   "execution_count": 2,
-=======
    "execution_count": 8,
->>>>>>> 15f6054a
    "id": "0acca8f7",
    "metadata": {},
    "outputs": [],
@@ -59,12 +55,8 @@
   },
   {
    "cell_type": "code",
-<<<<<<< HEAD
    "execution_count": null,
    "id": "396d798b",
-=======
-   "execution_count": 9,
->>>>>>> 15f6054a
    "metadata": {},
    "outputs": [],
    "source": [
@@ -74,11 +66,18 @@
   },
   {
    "cell_type": "code",
-<<<<<<< HEAD
-   "execution_count": 3,
-=======
+   "execution_count": 9,
+   "id": "210f78a4",
+   "metadata": {},
+   "outputs": [],
+   "source": [
+    "start_time = datetime(2025, 1, 4)\n",
+    "end_time = datetime(2025, 3, 31, 23, 59)"
+   ]
+  },
+  {
+   "cell_type": "code",
    "execution_count": 10,
->>>>>>> 15f6054a
    "id": "248c4099",
    "metadata": {},
    "outputs": [],
@@ -104,10 +103,7 @@
     }
    ],
    "source": [
-<<<<<<< HEAD
     "ingest_all_rt(raw_root, processed_root, start_time=start_time, end_time=end_time)\n",
-=======
->>>>>>> 15f6054a
     "# optional: combine all feeds\n",
     "union_all_feeds(processed_root, processed_root.parent / \"station_event.parquet\")"
    ]
@@ -115,7 +111,6 @@
   {
    "cell_type": "code",
    "execution_count": null,
-<<<<<<< HEAD
    "id": "fbd12067",
    "metadata": {},
    "outputs": [],
@@ -123,12 +118,14 @@
     "unified_df = pd.read_parquet(processed_root.parent / 'station_event.parquet')\n",
     "unified_df.head()"
    ]
-=======
+  },
+  {
+   "cell_type": "code",
+   "execution_count": null,
    "id": "25ba3dda",
    "metadata": {},
    "outputs": [],
    "source": []
->>>>>>> 15f6054a
   }
  ],
  "metadata": {
